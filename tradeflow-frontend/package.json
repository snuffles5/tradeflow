--- conflicted
+++ resolved
@@ -11,11 +11,7 @@
     "@testing-library/jest-dom": "^6.6.3",
     "@testing-library/react": "^16.2.0",
     "@testing-library/user-event": "^13.5.0",
-<<<<<<< HEAD
     "eslint": "^8.0.0",
-=======
-    "eslint": "^6.8.0",
->>>>>>> 73c90ae8
     "react": "^19.0.0",
     "react-dom": "^19.0.0",
     "react-router-dom": "^7.2.0",
@@ -54,8 +50,7 @@
     "@babel/plugin-transform-optional-chaining": "^7.25.9",
     "@babel/plugin-transform-private-methods": "^7.25.9",
     "@babel/plugin-transform-private-property-in-object": "^7.25.9",
-    "@rollup/plugin-terser": "^0.4.4",
-    "eslint-config-react-app": "^7.0.1"
+    "@rollup/plugin-terser": "^0.4.4"
   },
   "overrides": {
     "nth-check": "^2.0.1",
