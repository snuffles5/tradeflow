// src/components/TradeForm.jsx
import React, {useState} from "react";
import {
    Container,
    Box,
    Grid,
    TextField,
    FormControl,
    InputLabel,
    Select,
    MenuItem,
    FormControlLabel,
    Checkbox,
    Button,
} from "@mui/material";

function TradeForm() {
    const [formData, setFormData] = useState({
        type: "Private",
        source: "Interactive IL",
        transactionType: "Buy",
        ticker: "",
        quantity: 1,
        pricePerUnit: "",
        useCustomDate: false,
        date: "",
        stopLoss: "",
    });

    const handleChange = (e) => {
        const {name, value, type, checked} = e.target;
        setFormData((prev) => ({
            ...prev,
            [name]: type === "checkbox" ? checked : value,
        }));
    };

    const handleSubmit = (e) => {
        e.preventDefault();

        const dateToUse = formData.useCustomDate
            ? formData.date
            : new Date().toISOString().split("T")[0];

        if (!formData.ticker.trim()) {
            alert("Ticker is required.");
            return;
        }
        if (!formData.pricePerUnit) {
            alert("Price per Unit is required.");
            return;
        }

        const payload = {
            type: formData.type,
            source: formData.source,
            transactionType: formData.transactionType,
            ticker: formData.ticker,
            quantity: parseFloat(formData.quantity),
            pricePerUnit: parseFloat(formData.pricePerUnit),
            date: dateToUse,
            stopLoss: parseFloat(formData.stopLoss) || 0,
        };

<<<<<<< HEAD
        // Log the payload for debugging
        console.log("Submitting payload to:", process.env.REACT_APP_API_URL, ", payload: ", payload);
=======
        console.log("Submitting payload:", payload);
>>>>>>> 73c90ae8

        fetch(`${process.env.REACT_APP_API_URL}/trades`, {
            method: "POST",
            headers: {"Content-Type": "application/json"},
            body: JSON.stringify(payload),
        })
            .then((res) => res.json())
            .then((data) => {
                if (data.error) {
                    alert("Error: " + data.error);
                } else {
                    alert("Trade created, ID: " + data.trade_id);
                }
            })
            .catch((err) => {
                console.error("Error submitting trade:", err);
                alert("An error occurred while submitting the trade.");
            });
    };

    return (
        <Container maxWidth="sm">
            <Box sx={{mt: 4}}>
                <form onSubmit={handleSubmit}>
                    <Grid container spacing={2}>
                        {/* Type Select */}
                        <Grid item xs={12}>
                            <FormControl fullWidth required>
                                <InputLabel id="type-label">Type</InputLabel>
                                <Select
                                    labelId="type-label"
                                    id="type"
                                    name="type"
                                    value={formData.type}
                                    label="Type"
                                    onChange={handleChange}
                                >
                                    <MenuItem value="Private">Private</MenuItem>
                                    <MenuItem value="Joint">Joint</MenuItem>
                                </Select>
                            </FormControl>
                        </Grid>

                        {/* Source Select */}
                        <Grid item xs={12}>
                            <FormControl fullWidth required>
                                <InputLabel id="source-label">Source</InputLabel>
                                <Select
                                    labelId="source-label"
                                    id="source"
                                    name="source"
                                    value={formData.source}
                                    label="Source"
                                    onChange={handleChange}
                                >
                                    <MenuItem value="Interactive IL">Interactive IL</MenuItem>
                                    <MenuItem value="One Zero">One Zero</MenuItem>
                                    <MenuItem value="Fibi">Fibi</MenuItem>
                                </Select>
                            </FormControl>
                        </Grid>

                        {/* Transaction Type Select */}
                        <Grid item xs={12}>
                            <FormControl fullWidth required>
                                <InputLabel id="transactionType-label">Transaction Type</InputLabel>
                                <Select
                                    labelId="transactionType-label"
                                    id="transactionType"
                                    name="transactionType"
                                    value={formData.transactionType}
                                    label="Transaction Type"
                                    onChange={handleChange}
                                >
                                    <MenuItem value="Buy">Buy</MenuItem>
                                    <MenuItem value="Sell">Sell</MenuItem>
                                </Select>
                            </FormControl>
                        </Grid>

                        {/* Ticker */}
                        <Grid item xs={12}>
                            <TextField
                                label="Ticker"
                                name="ticker"
                                value={formData.ticker}
                                onChange={handleChange}
                                required
                                fullWidth
                            />
                        </Grid>

                        {/* Quantity */}
                        <Grid item xs={6}>
                            <TextField
                                label="Quantity"
                                name="quantity"
                                type="number"
                                inputProps={{step: "0.01"}}
                                value={formData.quantity}
                                onChange={handleChange}
                                required
                                fullWidth
                            />
                        </Grid>

                        {/* Price per Unit */}
                        <Grid item xs={6}>
                            <TextField
                                label="Price per Unit"
                                name="pricePerUnit"
                                type="number"
                                inputProps={{step: "0.01"}}
                                value={formData.pricePerUnit}
                                onChange={handleChange}
                                required
                                fullWidth
                            />
                        </Grid>

                        {/* Custom Date Checkbox */}
                        <Grid item xs={12}>
                            <FormControlLabel
                                control={
                                    <Checkbox
                                        name="useCustomDate"
                                        checked={formData.useCustomDate}
                                        onChange={handleChange}
                                    />
                                }
                                label="Custom Date?"
                            />
                        </Grid>

                        {/* Date Picker */}
                        {formData.useCustomDate && (
                            <Grid item xs={12}>
                                <TextField
                                    label="Select Date"
                                    name="date"
                                    type="date"
                                    value={formData.date}
                                    onChange={handleChange}
                                    InputLabelProps={{shrink: true}}
                                    required={formData.useCustomDate}
                                    fullWidth
                                />
                            </Grid>
                        )}

                        {/* Stop Loss */}
                        <Grid item xs={12}>
                            <TextField
                                label="Stop Loss"
                                name="stopLoss"
                                type="number"
                                inputProps={{step: "0.01"}}
                                value={formData.stopLoss}
                                onChange={handleChange}
                                fullWidth
                            />
                        </Grid>

                        {/* Submit Button */}
                        <Grid item xs={12}>
                            <Button variant="contained" type="submit" fullWidth>
                                Submit Action
                            </Button>
                        </Grid>
                    </Grid>
                </form>
            </Box>
        </Container>
    );
}

export default TradeForm;<|MERGE_RESOLUTION|>--- conflicted
+++ resolved
@@ -62,12 +62,7 @@
             stopLoss: parseFloat(formData.stopLoss) || 0,
         };
 
-<<<<<<< HEAD
-        // Log the payload for debugging
         console.log("Submitting payload to:", process.env.REACT_APP_API_URL, ", payload: ", payload);
-=======
-        console.log("Submitting payload:", payload);
->>>>>>> 73c90ae8
 
         fetch(`${process.env.REACT_APP_API_URL}/trades`, {
             method: "POST",
